"""
Command-line interface for Ariadne.

This module provides a comprehensive CLI for all Ariadne functionality,
including simulation, configuration management, and system monitoring.
"""

import argparse
import logging
import os
import sys
import time
from argparse import ArgumentParser, _SubParsersAction
from pathlib import Path
from typing import TYPE_CHECKING, Any

from qiskit import QuantumCircuit

if TYPE_CHECKING:
    from ariadne.backends.health_check import HealthMetrics
    from ariadne.core.logging import AriadneLogger
    from ariadne.results import SimulationResult
    from ariadne.types import BackendType

# Check if YAML is available
yaml: Any | None
try:
    import yaml as _yaml_module
except ImportError:
    YAML_AVAILABLE = False
    yaml = None
else:
    YAML_AVAILABLE = True
    yaml = _yaml_module


def _describe_config_keys(config: object) -> str:
    """Return a readable list of configuration keys for logging/display."""

    if isinstance(config, dict):
        return ", ".join(sorted(str(key) for key in config.keys()))

    if hasattr(config, "model_dump"):
        try:
            data = config.model_dump()
        except Exception:  # pragma: no cover - defensive fallback
            data = getattr(config, "__dict__", {})
        if isinstance(data, dict):
            return ", ".join(sorted(str(key) for key in data.keys()))

    if hasattr(config, "__dict__"):
        return ", ".join(sorted(str(key) for key in vars(config)))

    return ""


try:
    from ariadne import simulate
    from ariadne.backends import (
        get_health_checker,
        get_pool_manager,
    )
    from ariadne.config import (
        ConfigFormat,
        create_default_template,
        create_development_template,
        create_production_template,
        load_config,
    )
    from ariadne.core import configure_logging, get_logger
except ImportError:
    # Fallback for when running as a script
    import os
    import sys

    sys.path.append(os.path.dirname(os.path.dirname(os.path.abspath(__file__))))
    from ariadne import simulate
    from ariadne.backends import (
        get_health_checker,
        get_pool_manager,
    )
    from ariadne.config import (
        ConfigFormat,
        create_default_template,
        create_development_template,
        create_production_template,
        load_config,
    )
    from ariadne.core import configure_logging, get_logger


class ProgressIndicator:
    """Simple progress indicator for long-running operations."""

    def __init__(self, description: str = "Processing"):
        """Initialize progress indicator."""
        self.description = description
        self.start_time: float | None = None
        self.last_update: float = 0

    def start(self) -> None:
        """Start the progress indicator."""
        self.start_time = time.time()
        print(f"{self.description}...", end="", flush=True)

    def update(self, message: str = "") -> None:
        """Update the progress indicator."""
        current_time = time.time()
        if (
            self.start_time is not None and current_time - self.last_update > 0.5
        ):  # Update every 0.5 seconds
            elapsed = current_time - self.start_time
            print(f"\r{self.description}... ({elapsed:.1f}s){message}", end="", flush=True)
            self.last_update = current_time

    def finish(self, message: str = "done") -> None:
        """Finish the progress indicator."""
        if self.start_time is not None:
            elapsed = time.time() - self.start_time
            print(f"\r{self.description}... {message} ({elapsed:.1f}s)")
        else:
            print(f"\r{self.description}... {message} (0.0s)")


class AriadneCLI:
    """Main CLI class for Ariadne."""

    def __init__(self) -> None:
        """Initialize the CLI."""
        self.logger: AriadneLogger | None = None

    def run(self, args: list[str] | None = None) -> int:
        """
        Run the CLI with the given arguments.

        Args:
            args: Command-line arguments (uses sys.argv if None)

        Returns:
            Exit code
        """
        parser = self._create_parser()
        parsed_args = parser.parse_args(args)

        # Configure logging
        log_level_name = getattr(parsed_args, "log_level", "INFO")
        log_level = getattr(logging, log_level_name.upper(), logging.INFO)
        configure_logging(level=log_level)
        self.logger = get_logger("cli")

        # Execute command
        try:
            cmd_method = getattr(self, f"_cmd_{parsed_args.command}")
            result: int = cmd_method(parsed_args)
            return result
        except KeyboardInterrupt:
            print("\nOperation cancelled by user.")
            return 130
        except Exception as e:
            if self.logger:
                self.logger.error(f"Command failed: {e}")
            return 1

    def _create_parser(self) -> argparse.ArgumentParser:
        """Create the argument parser."""
        parser = argparse.ArgumentParser(
            prog="ariadne",
            description="Ariadne quantum circuit simulation framework",
            formatter_class=argparse.RawDescriptionHelpFormatter,
            epilog="""
Examples:
  ariadne simulate circuit.qc --shots 1000 --backend qiskit
  ariadne config create --template production --output config.yaml
  ariadne status --backend qiskit
  ariadne benchmark --circuit circuit.qc --shots 1000
            """,
        )

        # Add global arguments
        parser.add_argument("--version", action="version", version="%(prog)s 1.0.0")

        parser.add_argument(
            "--log-level",
            choices=["DEBUG", "INFO", "WARNING", "ERROR"],
            default="INFO",
            help="Set logging level",
        )

        # Add subcommands
        subparsers = parser.add_subparsers(
            dest="command", help="Available commands", metavar="COMMAND"
        )

        # Simulate command
        self._add_simulate_command(subparsers)

        # Config command
        self._add_config_command(subparsers)

        # Status command
        self._add_status_command(subparsers)

        # Benchmark command
        self._add_benchmark_command(subparsers)

        return parser

    def _add_simulate_command(self, subparsers: "_SubParsersAction[ArgumentParser]") -> None:
        """Add the simulate command."""
        parser = subparsers.add_parser(
            "simulate",
            help="Simulate a quantum circuit",
            description="Simulate a quantum circuit using the specified backend",
        )

        parser.add_argument("circuit", help="Path to quantum circuit file (QASM or QPY format)")

        parser.add_argument(
            "--shots", type=int, default=1024, help="Number of measurement shots (default: 1024)"
        )

        parser.add_argument(
            "--backend",
            choices=["qiskit", "stim", "cuda", "metal", "tensor_network", "mps", "ddsim"],
            help="Backend to use for simulation",
        )

        parser.add_argument("--output", help="Output file for results (JSON format)")

        parser.add_argument("--config", help="Configuration file path")

    def _add_config_command(self, subparsers: "_SubParsersAction[ArgumentParser]") -> None:
        """Add the config command."""
        parser = subparsers.add_parser(
            "config",
            help="Manage configuration",
            description="Create, validate, or show configuration",
        )

        config_subparsers = parser.add_subparsers(
            dest="config_action", help="Configuration actions"
        )

        # Create command
        create_parser = config_subparsers.add_parser("create", help="Create a configuration file")

        create_parser.add_argument(
            "--template",
            choices=["default", "development", "production"],
            default="default",
            help="Configuration template to use",
        )

        create_parser.add_argument(
            "--format",
            choices=["yaml", "json", "toml"],
            default="yaml",
            help="Configuration file format",
        )

        create_parser.add_argument("--output", required=True, help="Output file path")

        # Validate command
        validate_parser = config_subparsers.add_parser(
            "validate", help="Validate a configuration file"
        )

        validate_parser.add_argument("config_file", help="Configuration file to validate")

        # Show command
        show_parser = config_subparsers.add_parser("show", help="Show current configuration")

        show_parser.add_argument(
            "--format", choices=["yaml", "json"], default="yaml", help="Output format"
        )

    def _add_status_command(self, subparsers: "_SubParsersAction[ArgumentParser]") -> None:
        """Add the status command."""
        parser = subparsers.add_parser(
            "status",
            help="Show system status",
            description="Show status of backends, pools, and system resources",
        )

        parser.add_argument("--backend", help="Show status for specific backend only")

        parser.add_argument(
            "--detailed", action="store_true", help="Show detailed status information"
        )

    def _add_benchmark_command(self, subparsers: "_SubParsersAction[ArgumentParser]") -> None:
        """Add the benchmark command."""
        parser = subparsers.add_parser(
            "benchmark",
            help="Run performance benchmarks",
            description="Run performance benchmarks for backends",
        )

        parser.add_argument("--circuit", help="Path to quantum circuit file for benchmarking")

        parser.add_argument(
            "--shots", type=int, default=1000, help="Number of measurement shots (default: 1000)"
        )

        parser.add_argument(
            "--backend",
            choices=["qiskit", "stim", "cuda", "metal", "tensor_network", "mps", "ddsim"],
            help="Backend to benchmark (default: all available)",
        )

        parser.add_argument(
            "--iterations", type=int, default=5, help="Number of benchmark iterations (default: 5)"
        )

        parser.add_argument("--output", help="Output file for benchmark results (JSON format)")

    def _cmd_simulate(self, args: argparse.Namespace) -> int:
        """Execute the simulate command."""
        progress = ProgressIndicator("Loading circuit")
        progress.start()

        try:
            # Load circuit
            circuit = self._load_circuit(args.circuit)
            progress.update(f" ({circuit.num_qubits} qubits, {circuit.depth()} depth)")
            progress.finish("loaded")
        except Exception as e:
            progress.finish("failed")
            if self.logger:
                self.logger.error(f"Failed to load circuit: {e}")
            return 1

        # Load configuration if specified
        config = {}
        if args.config:
            try:
                config = load_config(config_paths=[args.config])
                if self.logger:
                    self.logger.info(f"Loaded configuration from {args.config}")
                config_keys = _describe_config_keys(config)
                if config_keys:
                    print(f"Using configuration keys: {config_keys}")
            except Exception as e:
                if self.logger:
                    self.logger.warning(f"Failed to load configuration: {e}")

        # Simulate circuit
        progress = ProgressIndicator("Simulating circuit")
        progress.start()

        try:
            kwargs = {"shots": args.shots}
            if args.backend:
                kwargs["backend"] = args.backend

            result = simulate(circuit, **kwargs)
            progress.finish("complete")

            # Display results
            print("\nSimulation Results:")
            print(f"  Backend: {result.backend_used.value}")
            print(f"  Execution time: {result.execution_time:.4f}s")
            print(f"  Shots: {args.shots}")
            print(f"  Counts: {dict(list(result.counts.items())[:5])}")

            if len(result.counts) > 5:
                print(f"  ... and {len(result.counts) - 5} more")

            # Save results if requested
            if args.output:
                self._save_results(result, args.output)
                print(f"  Results saved to: {args.output}")

            return 0

        except Exception as e:
            progress.finish("failed")
            if self.logger:
                self.logger.error(f"Simulation failed: {e}")
            return 1

    def _cmd_config(self, args: argparse.Namespace) -> int:
        """Execute the config command."""
        if args.config_action == "create":
            return self._cmd_config_create(args)
        elif args.config_action == "validate":
            return self._cmd_config_validate(args)
        elif args.config_action == "show":
            return self._cmd_config_show(args)
        else:
            if self.logger:
                self.logger.error(f"Unknown config action: {args.config_action}")
            return 1

    def _cmd_config_create(self, args: argparse.Namespace) -> int:
        """Execute the config create command."""
        progress = ProgressIndicator("Creating configuration")
        progress.start()

        try:
            # Get template
            if args.template == "default":
                template = create_default_template()
            elif args.template == "development":
                template = create_development_template()
            elif args.template == "production":
                template = create_production_template()
            else:
                progress.finish("failed")
                if self.logger:
                    self.logger.error(f"Unknown template: {args.template}")
                return 1

            # Get format
            if args.format == "yaml":
                format = ConfigFormat.YAML
            elif args.format == "json":
                format = ConfigFormat.JSON
            elif args.format == "toml":
                format = ConfigFormat.TOML
            else:
                progress.finish("failed")
                if self.logger:
                    self.logger.error(f"Unknown format: {args.format}")
                return 1

            # Save template
            template.save(args.output, format)
            progress.finish("created")

            print(f"Configuration template created: {args.output}")
            return 0

        except Exception as e:
            progress.finish("failed")
            if self.logger:
                self.logger.error(f"Failed to create configuration: {e}")
            return 1

    def _cmd_config_validate(self, args: argparse.Namespace) -> int:
        """Execute the config validate command."""
        progress = ProgressIndicator("Validating configuration")
        progress.start()

        try:
            # Load configuration
            config = load_config(config_paths=[args.config_file])
            progress.finish("valid")

            config_keys = _describe_config_keys(config)
            if config_keys:
                print(f"Configuration is valid: {args.config_file} (keys: {config_keys})")
            else:
                print(f"Configuration is valid: {args.config_file}")
            return 0

        except Exception as e:
            progress.finish("invalid")
            if self.logger:
                self.logger.error(f"Configuration validation failed: {e}")
            return 1

    def _cmd_config_show(self, args: argparse.Namespace) -> int:
        """Execute the config show command."""
        try:
            # Load current configuration
            config = load_config()

            # Display configuration
            if args.format == "json" or not YAML_AVAILABLE or yaml is None:
                import json

                print(json.dumps(config, indent=2))
            else:
                print(yaml.dump(config, default_flow_style=False, sort_keys=False))

            return 0

        except Exception as e:
            if self.logger:
                self.logger.error(f"Failed to show configuration: {e}")
            return 1

    def _cmd_status(self, args: argparse.Namespace) -> int:
        """Execute the status command."""
        print("Ariadne System Status")
        print("=" * 50)

        # Show backend status
        health_checker = get_health_checker()

        if args.backend:
            # Show specific backend status
            backend_type = self._parse_backend_type(args.backend)
            if backend_type:
                metrics = health_checker.get_backend_metrics(backend_type)
                if metrics:
                    self._print_backend_status(backend_type, metrics, args.detailed)
                else:
                    print(f"No status available for backend: {args.backend}")
            else:
                print(f"Unknown backend: {args.backend}")
                return 1
        else:
            # Show all backend status
            print("\nBackend Status:")
            print("-" * 30)

            for backend_type in self._get_available_backends():
                metrics = health_checker.get_backend_metrics(backend_type)
                if metrics:
                    self._print_backend_status(backend_type, metrics, args.detailed)

        # Show pool status
        print("\nBackend Pool Status:")
        print("-" * 30)

        pool_manager = get_pool_manager()
        pool_stats = pool_manager.get_all_statistics()

        if pool_stats:
            for backend_name, stats in pool_stats.items():
                print(f"{backend_name}:")
                print(f"  Total instances: {stats.total_instances}")
                print(f"  Active instances: {stats.active_instances}")
                print(f"  Available instances: {stats.available_instances}")
                print(f"  Success rate: {stats.success_rate:.2%}")
                print(f"  Average wait time: {stats.average_wait_time:.3f}s")
                print()
        else:
            print("No active pools")

        return 0

    def _cmd_benchmark(self, args: argparse.Namespace) -> int:
        """Execute the benchmark command."""
        # Load or create circuit
        if args.circuit:
            progress = ProgressIndicator("Loading circuit")
            progress.start()

            try:
                circuit = self._load_circuit(args.circuit)
                progress.update(f" ({circuit.num_qubits} qubits, {circuit.depth()} depth)")
                progress.finish("loaded")
            except Exception as e:
                progress.finish("failed")
                if self.logger:
                    self.logger.error(f"Failed to load circuit: {e}")
                return 1
        else:
            # Create benchmark circuit
            circuit = self._create_benchmark_circuit()
            print(f"Using benchmark circuit: {circuit.num_qubits} qubits, {circuit.depth()} depth")

        # Run benchmarks
        print(f"\nRunning benchmarks ({args.iterations} iterations, {args.shots} shots)...")
        print("=" * 60)

        backends = self._get_available_backends()
        if args.backend:
            backend_type = self._parse_backend_type(args.backend)
            if backend_type:
                backends = [backend_type]
            else:
                print(f"Unknown backend: {args.backend}")
                return 1

        results = {}

        for backend_type in backends:
            print(f"\nBenchmarking {backend_type.value}...")

            try:
                # Run benchmark iterations
                times = []
                success_count = 0

                for i in range(args.iterations):
                    try:
                        start_time = time.time()
                        result = simulate(circuit, shots=args.shots, backend=backend_type.value)
                        end_time = time.time()

                        times.append(end_time - start_time)
                        success_count += 1

                        print(f"  Iteration {i + 1}: {end_time - start_time:.4f}s")
<<<<<<< HEAD
=======
                        if i == 0:
                            counts_preview = dict(list(result.counts.items())[:3])
                            print(f"    Sample counts: {counts_preview}")
>>>>>>> 33c84417
                    except Exception as e:
                        print(f"  Iteration {i + 1}: Failed - {e}")

                # Calculate statistics
                if times:
                    avg_time = sum(times) / len(times)
                    min_time = min(times)
                    max_time = max(times)

                    results[backend_type.value] = {
                        "success_rate": success_count / args.iterations,
                        "avg_time": avg_time,
                        "min_time": min_time,
                        "max_time": max_time,
                        "iterations": args.iterations,
                        "shots": args.shots,
                    }

                    print(
                        f"  Success rate: {success_count}/{args.iterations} ({success_count / args.iterations:.2%})"
                    )
                    print(f"  Average time: {avg_time:.4f}s")
                    print(f"  Min time: {min_time:.4f}s")
                    print(f"  Max time: {max_time:.4f}s")
                    print(f"  Throughput: {args.shots / avg_time:.0f} shots/s")
                else:
                    print("  All iterations failed")

            except Exception as e:
                print(f"  Benchmark failed: {e}")

        # Save results if requested
        if args.output and results:
            self._save_benchmark_results(results, args.output)
            print(f"\nBenchmark results saved to: {args.output}")

        # Print summary
        if len(results) > 1:
            print("\nBenchmark Summary:")
            print("-" * 30)

            # Sort by average time
            sorted_results = sorted(results.items(), key=lambda x: x[1]["avg_time"])

            for backend, stats in sorted_results:
                print(f"{backend}: {stats['avg_time']:.4f}s avg, {stats['throughput']:.0f} shots/s")

        return 0

    def _load_circuit(self, path: str) -> QuantumCircuit:
        """Load a quantum circuit from file."""
        circuit_path = Path(path)

        if not circuit_path.exists():
            raise FileNotFoundError(f"Circuit file not found: {path}")

        if circuit_path.suffix == ".qasm":
            # Load QASM file
            return QuantumCircuit.from_qasm_file(str(circuit_path))
        elif circuit_path.suffix == ".qpy":
            # Load QPY file
            from qiskit.qpy import load

            with open(circuit_path, "rb") as f:
                return load(f)
        else:
            raise ValueError(f"Unsupported circuit file format: {circuit_path.suffix}")

    def _save_results(self, result: "SimulationResult", output_path: str) -> None:
        """Save simulation results to file."""
        import json

        # Convert result to dictionary
        result_dict = {
            "backend_used": result.backend_used.value,
            "execution_time": result.execution_time,
            "counts": result.counts,
            "metadata": result.metadata or {},
        }

        # Add fallback reason if present
        if result.fallback_reason:
            result_dict["fallback_reason"] = result.fallback_reason

        # Add warnings if present
        if result.warnings:
            result_dict["warnings"] = result.warnings

        # Save to file
        with open(output_path, "w") as f:
            json.dump(result_dict, f, indent=2)

    def _save_benchmark_results(self, results: dict[str, Any], output_path: str) -> None:
        """Save benchmark results to file."""
        import json
        from datetime import datetime

        # Create results dictionary
        benchmark_results = {"timestamp": datetime.now().isoformat(), "results": results}

        # Save to file
        with open(output_path, "w") as f:
            json.dump(benchmark_results, f, indent=2)

    def _parse_backend_type(self, backend_name: str) -> "BackendType | None":
        """Parse backend name to BackendType enum."""
        from ariadne.types import BackendType

        try:
            return BackendType(backend_name)
        except ValueError:
            return None

    def _get_available_backends(self) -> list["BackendType"]:
        """Get list of available backends."""
        from ariadne.types import BackendType

        return list(BackendType)

    def _print_backend_status(
        self, backend_type: "BackendType", metrics: "HealthMetrics", detailed: bool = False
    ) -> None:
        """Print status for a specific backend."""
        print(f"{backend_type.value}:")
        print(f"  Status: {metrics.status.value}")
        print(f"  Total checks: {metrics.total_checks}")
        print(f"  Success rate: {metrics.success_rate:.2%}")
        print(f"  Average response time: {metrics.average_response_time:.3f}s")
        print(f"  Uptime: {metrics.uptime_percentage:.1f}%")

        if detailed:
            print(
                f"  Last check: {time.strftime('%Y-%m-%d %H:%M:%S', time.localtime(metrics.last_check))}"
            )
            print(f"  Consecutive failures: {metrics.consecutive_failures}")

            if metrics.details:
                print("  Details:")
                for key, value in metrics.details.items():
                    print(f"    {key}: {value}")

        print()

    def _create_benchmark_circuit(self) -> QuantumCircuit:
        """Create a benchmark circuit."""
        # Create a moderately complex circuit for benchmarking
        circuit = QuantumCircuit(5)

        # Add some gates
        for i in range(5):
            circuit.h(i)

        # Add some entangling gates
        for i in range(4):
            circuit.cx(i, i + 1)

        # Add some single-qubit rotations
        for i in range(5):
            circuit.rz(0.5, i)
            circuit.sx(i)

        # Add measurement
        circuit.measure_all()

        return circuit


def main() -> int:
    """Main entry point for the CLI."""
    cli = AriadneCLI()
    return cli.run()


if __name__ == "__main__":
    sys.exit(main())<|MERGE_RESOLUTION|>--- conflicted
+++ resolved
@@ -25,7 +25,7 @@
 # Check if YAML is available
 yaml: Any | None
 try:
-    import yaml as _yaml_module
+    import yaml as _yaml_module  # type: ignore[import-untyped]
 except ImportError:
     YAML_AVAILABLE = False
     yaml = None
@@ -586,12 +586,9 @@
                         success_count += 1
 
                         print(f"  Iteration {i + 1}: {end_time - start_time:.4f}s")
-<<<<<<< HEAD
-=======
                         if i == 0:
                             counts_preview = dict(list(result.counts.items())[:3])
                             print(f"    Sample counts: {counts_preview}")
->>>>>>> 33c84417
                     except Exception as e:
                         print(f"  Iteration {i + 1}: Failed - {e}")
 
